--- conflicted
+++ resolved
@@ -55,11 +55,7 @@
 
 
 class PluginWrapper:
-<<<<<<< HEAD
-    def __init__(self, tool: str, load_fn: Plugin, *, fragment: str = ""):
-=======
-    def __init__(self, tool: str, load_fn: "Plugin"):
->>>>>>> 7d5fc2aa
+    def __init__(self, tool: str, load_fn: "Plugin", *, fragment: str = ""):
         self._tool = tool
         self._load_fn = load_fn
         self._fragment = fragment
